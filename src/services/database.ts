--- conflicted
+++ resolved
@@ -129,14 +129,9 @@
     return transactions
       .filter(tx => tx.timestamp && new Date(tx.timestamp) >= startDate)
       .sort((a, b) => {
-<<<<<<< HEAD
         const blockA = parseInt(String(a.blockNumber || '0'));
         const blockB = parseInt(String(b.blockNumber || '0'));
         return blockB - blockA;
-=======
-        if (!a.timestamp || !b.timestamp) return 0;
-        return new Date(b.timestamp).getTime() - new Date(a.timestamp).getTime();
->>>>>>> eb05f5b2
       });
   }
 
@@ -191,14 +186,9 @@
 
     // Sort by timestamp in reverse chronological order
     transactions.sort((a, b) => {
-<<<<<<< HEAD
       const blockA = parseInt(String(a.blockNumber || '0'));
       const blockB = parseInt(String(b.blockNumber || '0'));
       return blockB - blockA;
-=======
-      if (!a.timestamp || !b.timestamp) return 0;
-      return new Date(b.timestamp).getTime() - new Date(a.timestamp).getTime();
->>>>>>> eb05f5b2
     });
 
     // Get total count before pagination
